--- conflicted
+++ resolved
@@ -15,12 +15,8 @@
     "xi-api-key": cfg.elevenlabs_api_key
 }
 
-<<<<<<< HEAD
-def say_text(text, voice_index=0):
-    """Say text using ElevenLabs API"""
-=======
 def eleven_labs_speech(text, voice_index=0):
->>>>>>> e1472b70
+    """Return the results of a google search"""
     tts_url = "https://api.elevenlabs.io/v1/text-to-speech/{voice_id}".format(
         voice_id=voices[voice_index])
     formatted_message = {"text": text}
