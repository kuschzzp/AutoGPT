import { SupabaseClient } from "@supabase/supabase-js";
import {
  AnalyticsDetails,
  AnalyticsMetrics,
  APIKey,
  APIKeyCredentials,
  APIKeyPermission,
  Block,
  CreatorsResponse,
  CreatorDetails,
  CreateAPIKeyResponse,
  Credentials,
  CredentialsDeleteNeedConfirmationResponse,
  CredentialsDeleteResponse,
  CredentialsMetaResponse,
  GraphExecution,
  Graph,
  GraphCreatable,
  GraphExecuteResponse,
  GraphMeta,
  GraphUpdateable,
  MyAgentsResponse,
  NodeExecutionResult,
  ProfileDetails,
  Schedule,
  ScheduleCreatable,
  StoreAgentsResponse,
  StoreAgentDetails,
  StoreSubmissionsResponse,
  StoreSubmissionRequest,
  StoreSubmission,
  StoreReviewCreate,
  StoreReview,
<<<<<<< HEAD
  ScheduleCreatable,
  Schedule,
  LibraryAgentFilterEnum,
=======
  TransactionHistory,
  User,
  UserPasswordCredentials,
  LibraryAgentResponse,
  LibraryAgentPresetResponse,
  CreateLibraryAgentPresetRequest,
  LibraryAgent,
  LibraryAgentPreset,
  AgentStatus,
>>>>>>> 7a14e5dd
} from "./types";
import { createBrowserClient } from "@supabase/ssr";
import getServerSupabase from "../supabase/getServerSupabase";

const isClient = typeof window !== "undefined";

export default class BackendAPI {
  private baseUrl: string;
  private wsUrl: string;
  private webSocket: WebSocket | null = null;
  private wsConnecting: Promise<void> | null = null;
  private wsMessageHandlers: Record<string, Set<(data: any) => void>> = {};
  heartbeatInterval: number | null = null;
  readonly HEARTBEAT_INTERVAL = 10_0000; // 100 seconds
  readonly HEARTBEAT_TIMEOUT = 10_000; // 10 seconds
  heartbeatTimeoutId: number | null = null;

  constructor(
    baseUrl: string = process.env.NEXT_PUBLIC_AGPT_SERVER_URL ||
      "http://localhost:8006/api",
    wsUrl: string = process.env.NEXT_PUBLIC_AGPT_WS_SERVER_URL ||
      "ws://localhost:8001/ws",
  ) {
    this.baseUrl = baseUrl;
    this.wsUrl = wsUrl;
  }

  private get supabaseClient(): SupabaseClient | null {
    return isClient
      ? createBrowserClient(
          process.env.NEXT_PUBLIC_SUPABASE_URL!,
          process.env.NEXT_PUBLIC_SUPABASE_ANON_KEY!,
        )
      : getServerSupabase();
  }

  async isAuthenticated(): Promise<boolean> {
    if (!this.supabaseClient) return false;
    const {
      data: { user },
    } = await this.supabaseClient?.auth.getUser();
    return user != null;
  }

  createUser(): Promise<User> {
    return this._request("POST", "/auth/user", {});
  }

  getUserCredit(page?: string): Promise<{ credits: number }> {
    try {
      return this._get(`/credits`, undefined, page);
    } catch (error) {
      return Promise.resolve({ credits: 0 });
    }
  }

  getAutoTopUpConfig(): Promise<{ amount: number; threshold: number }> {
    return this._get("/credits/auto-top-up");
  }

  setAutoTopUpConfig(config: {
    amount: number;
    threshold: number;
  }): Promise<{ amount: number; threshold: number }> {
    return this._request("POST", "/credits/auto-top-up", config);
  }

  getTransactionHistory(
    lastTransction: Date | null,
    countLimit: number,
  ): Promise<TransactionHistory> {
    return this._get(
      `/credits/transactions`,
      lastTransction
        ? {
            transaction_time: lastTransction,
            transaction_count_limit: countLimit,
          }
        : {
            transaction_count_limit: countLimit,
          },
    );
  }

  requestTopUp(credit_amount: number): Promise<{ checkout_url: string }> {
    return this._request("POST", "/credits", { credit_amount });
  }

  getUserPaymentPortalLink(): Promise<{ url: string }> {
    return this._get("/credits/manage");
  }

  fulfillCheckout(): Promise<void> {
    return this._request("PATCH", "/credits");
  }

  getBlocks(): Promise<Block[]> {
    return this._get("/blocks");
  }

  listGraphs(): Promise<GraphMeta[]> {
    return this._get(`/graphs`);
  }

  getExecutions(): Promise<GraphExecution[]> {
    return this._get(`/executions`);
  }

  getGraph(
    id: string,
    version?: number,
    hide_credentials?: boolean,
  ): Promise<Graph> {
    let query: Record<string, any> = {};
    if (version !== undefined) {
      query["version"] = version;
    }
    if (hide_credentials !== undefined) {
      query["hide_credentials"] = hide_credentials;
    }
    return this._get(`/graphs/${id}`, query);
  }

  getGraphAllVersions(id: string): Promise<Graph[]> {
    return this._get(`/graphs/${id}/versions`);
  }

  createGraph(graphCreateBody: GraphCreatable): Promise<Graph>;

  createGraph(graphID: GraphCreatable | string): Promise<Graph> {
    let requestBody = { graph: graphID } as GraphCreateRequestBody;

    return this._request("POST", "/graphs", requestBody);
  }

  updateGraph(id: string, graph: GraphUpdateable): Promise<Graph> {
    return this._request("PUT", `/graphs/${id}`, graph);
  }

  deleteGraph(id: string): Promise<void> {
    return this._request("DELETE", `/graphs/${id}`);
  }

  setGraphActiveVersion(id: string, version: number): Promise<Graph> {
    return this._request("PUT", `/graphs/${id}/versions/active`, {
      active_graph_version: version,
    });
  }

  executeGraph(
    id: string,
    inputData: { [key: string]: any } = {},
  ): Promise<GraphExecuteResponse> {
    return this._request("POST", `/graphs/${id}/execute`, inputData);
  }

  async getGraphExecutionInfo(
    graphID: string,
    runID: string,
  ): Promise<NodeExecutionResult[]> {
    return (await this._get(`/graphs/${graphID}/executions/${runID}`)).map(
      parseNodeExecutionResultTimestamps,
    );
  }

  async stopGraphExecution(
    graphID: string,
    runID: string,
  ): Promise<NodeExecutionResult[]> {
    return (
      await this._request("POST", `/graphs/${graphID}/executions/${runID}/stop`)
    ).map(parseNodeExecutionResultTimestamps);
  }

  oAuthLogin(
    provider: string,
    scopes?: string[],
  ): Promise<{ login_url: string; state_token: string }> {
    const query = scopes ? { scopes: scopes.join(",") } : undefined;
    return this._get(`/integrations/${provider}/login`, query);
  }

  oAuthCallback(
    provider: string,
    code: string,
    state_token: string,
  ): Promise<CredentialsMetaResponse> {
    return this._request("POST", `/integrations/${provider}/callback`, {
      code,
      state_token,
    });
  }

  createAPIKeyCredentials(
    credentials: Omit<APIKeyCredentials, "id" | "type">,
  ): Promise<APIKeyCredentials> {
    return this._request(
      "POST",
      `/integrations/${credentials.provider}/credentials`,
      { ...credentials, type: "api_key" },
    );
  }

  createUserPasswordCredentials(
    credentials: Omit<UserPasswordCredentials, "id" | "type">,
  ): Promise<UserPasswordCredentials> {
    return this._request(
      "POST",
      `/integrations/${credentials.provider}/credentials`,
      { ...credentials, type: "user_password" },
    );
  }

  listCredentials(provider?: string): Promise<CredentialsMetaResponse[]> {
    return this._get(
      provider
        ? `/integrations/${provider}/credentials`
        : "/integrations/credentials",
    );
  }

  getCredentials(provider: string, id: string): Promise<Credentials> {
    return this._get(`/integrations/${provider}/credentials/${id}`);
  }

  deleteCredentials(
    provider: string,
    id: string,
    force: boolean = true,
  ): Promise<
    CredentialsDeleteResponse | CredentialsDeleteNeedConfirmationResponse
  > {
    return this._request(
      "DELETE",
      `/integrations/${provider}/credentials/${id}`,
      force ? { force: true } : undefined,
    );
  }

  // API Key related requests
  async createAPIKey(
    name: string,
    permissions: APIKeyPermission[],
    description?: string,
  ): Promise<CreateAPIKeyResponse> {
    return this._request("POST", "/api-keys", {
      name,
      permissions,
      description,
    });
  }

  async listAPIKeys(): Promise<APIKey[]> {
    return this._get("/api-keys");
  }

  async revokeAPIKey(keyId: string): Promise<APIKey> {
    return this._request("DELETE", `/api-keys/${keyId}`);
  }

  async updateAPIKeyPermissions(
    keyId: string,
    permissions: APIKeyPermission[],
  ): Promise<APIKey> {
    return this._request("PUT", `/api-keys/${keyId}/permissions`, {
      permissions,
    });
  }

  /**
   * @returns `true` if a ping event was received, `false` if provider doesn't support pinging but the webhook exists.
   * @throws  `Error` if the webhook does not exist.
   * @throws  `Error` if the attempt to ping timed out.
   */
  async pingWebhook(webhook_id: string): Promise<boolean> {
    return this._request("POST", `/integrations/webhooks/${webhook_id}/ping`);
  }

  logMetric(metric: AnalyticsMetrics) {
    return this._request("POST", "/analytics/log_raw_metric", metric);
  }

  logAnalytic(analytic: AnalyticsDetails) {
    return this._request("POST", "/analytics/log_raw_analytics", analytic);
  }

  ///////////////////////////////////////////
  /////////// V2 STORE API /////////////////
  /////////////////////////////////////////

  getStoreProfile(page?: string): Promise<ProfileDetails | null> {
    try {
      console.log("+++ Making API from: ", page);
      const result = this._get("/store/profile", undefined, page);
      return result;
    } catch (error) {
      console.error("Error fetching store profile:", error);
      return Promise.resolve(null);
    }
  }

  getStoreAgents(params?: {
    featured?: boolean;
    creator?: string;
    sorted_by?: string;
    search_query?: string;
    category?: string;
    page?: number;
    page_size?: number;
  }): Promise<StoreAgentsResponse> {
    return this._get("/store/agents", params);
  }

  getStoreAgent(
    username: string,
    agentName: string,
  ): Promise<StoreAgentDetails> {
    return this._get(
      `/store/agents/${encodeURIComponent(username)}/${encodeURIComponent(
        agentName,
      )}`,
    );
  }

  getStoreCreators(params?: {
    featured?: boolean;
    search_query?: string;
    sorted_by?: string;
    page?: number;
    page_size?: number;
  }): Promise<CreatorsResponse> {
    return this._get("/store/creators", params);
  }

  getStoreCreator(username: string): Promise<CreatorDetails> {
    return this._get(`/store/creator/${encodeURIComponent(username)}`);
  }

  getStoreSubmissions(params?: {
    page?: number;
    page_size?: number;
  }): Promise<StoreSubmissionsResponse> {
    return this._get("/store/submissions", params);
  }

  createStoreSubmission(
    submission: StoreSubmissionRequest,
  ): Promise<StoreSubmission> {
    return this._request("POST", "/store/submissions", submission);
  }

  generateStoreSubmissionImage(
    agent_id: string,
  ): Promise<{ image_url: string }> {
    return this._request(
      "POST",
      "/store/submissions/generate_image?agent_id=" + agent_id,
    );
  }
<<<<<<< HEAD
=======

>>>>>>> 7a14e5dd
  deleteStoreSubmission(submission_id: string): Promise<boolean> {
    return this._request("DELETE", `/store/submissions/${submission_id}`);
  }

  uploadStoreSubmissionMedia(file: File): Promise<string> {
    const formData = new FormData();
    formData.append("file", file);
    return this._uploadFile("/store/submissions/media", file);
  }

  updateStoreProfile(profile: ProfileDetails): Promise<ProfileDetails> {
    return this._request("POST", "/store/profile", profile);
  }

  reviewAgent(
    username: string,
    agentName: string,
    review: StoreReviewCreate,
  ): Promise<StoreReview> {
    console.log("Reviewing agent: ", username, agentName, review);
    return this._request(
      "POST",
      `/store/agents/${encodeURIComponent(username)}/${encodeURIComponent(
        agentName,
      )}/review`,
      review,
    );
  }

  getMyAgents(params?: {
    page?: number;
    page_size?: number;
  }): Promise<MyAgentsResponse> {
    return this._get("/store/myagents", params);
  }

  downloadStoreAgent(
    storeListingVersionId: string,
    version?: number,
  ): Promise<BlobPart> {
    const url = version
      ? `/store/download/agents/${storeListingVersionId}?version=${version}`
      : `/store/download/agents/${storeListingVersionId}`;

    return this._get(url);
  }

  /////////////////////////////////////////
  /////////// V2 LIBRARY API //////////////
  /////////////////////////////////////////

<<<<<<< HEAD
  async listLibraryAgents(
    paginationToken?: string,
  ): Promise<{ agents: GraphMeta[]; next_token: string | null }> {
    return this._get(
      "/library/agents",
      paginationToken ? { pagination_token: paginationToken } : undefined,
    );
  }

  async librarySearchAgent(
    search?: string,
    filter?: LibraryAgentFilterEnum,
    token?: string,
  ): Promise<{ agents: GraphMeta[]; next_token: string | null }> {
    const queryParams: Record<string, any> = {};

    if (search != undefined) {
      queryParams.search_term = search;
    }

    if (filter) {
      queryParams.sort_by = filter;
    }

    if (token) {
      queryParams.pagination_token = token;
    }

    return this._get("/library/agents/search", queryParams);
=======
  async listLibraryAgents(): Promise<LibraryAgentResponse> {
    return this._get("/library/agents");
>>>>>>> 7a14e5dd
  }

  async addAgentToLibrary(storeListingVersionId: string): Promise<void> {
    console.log("Adding to the library");
    await this._request("POST", `/library/agents/${storeListingVersionId}`);
  }

  async updateLibraryAgent(
    libraryAgentId: string,
    params: {
      auto_update_version?: boolean;
      is_favorite?: boolean;
      is_archived?: boolean;
      is_deleted?: boolean;
    },
  ): Promise<void> {
    await this._request("PUT", `/library/agents/${libraryAgentId}`, params);
  }

  async listLibraryAgentPresets(params?: {
    page?: number;
    page_size?: number;
  }): Promise<LibraryAgentPresetResponse> {
    return this._get("/library/presets", params);
  }

  async getLibraryAgentPreset(presetId: string): Promise<LibraryAgentPreset> {
    return this._get(`/library/presets/${presetId}`);
  }

  async createLibraryAgentPreset(
    preset: CreateLibraryAgentPresetRequest,
  ): Promise<LibraryAgentPreset> {
    return this._request("POST", "/library/presets", preset);
  }

  async updateLibraryAgentPreset(
    presetId: string,
    preset: CreateLibraryAgentPresetRequest,
  ): Promise<LibraryAgentPreset> {
    return this._request("PUT", `/library/presets/${presetId}`, preset);
  }

  async deleteLibraryAgentPreset(presetId: string): Promise<void> {
    await this._request("DELETE", `/library/presets/${presetId}`);
  }

  async executeLibraryAgentPreset(
    presetId: string,
    graphId: string,
    graphVersion: number,
    nodeInput: { [key: string]: any },
  ): Promise<{ id: string }> {
    return this._request("POST", `/library/presets/${presetId}/execute`, {
      graph_id: graphId,
      graph_version: graphVersion,
      node_input: nodeInput,
    });
  }

  ///////////////////////////////////////////
  /////////// INTERNAL FUNCTIONS ////////////
  //////////////////////////////??///////////

  private async _get(path: string, query?: Record<string, any>, page?: string) {
    return this._request("GET", path, query, page);
  }

  async createSchedule(schedule: ScheduleCreatable): Promise<Schedule> {
    return this._request("POST", `/schedules`, schedule);
  }

  async deleteSchedule(scheduleId: string): Promise<Schedule> {
    return this._request("DELETE", `/schedules/${scheduleId}`);
  }

  async listSchedules(): Promise<Schedule[]> {
    return this._get(`/schedules`);
  }

  private async _uploadFile(path: string, file: File): Promise<string> {
    // Get session with retry logic
    let token = "no-token-found";
    let retryCount = 0;
    const maxRetries = 3;

    while (retryCount < maxRetries) {
      const {
        data: { session },
      } = (await this.supabaseClient?.auth.getSession()) || {
        data: { session: null },
      };

      if (session?.access_token) {
        token = session.access_token;
        break;
      }

      retryCount++;
      if (retryCount < maxRetries) {
        await new Promise((resolve) => setTimeout(resolve, 100 * retryCount));
      }
    }

    // Create a FormData object and append the file
    const formData = new FormData();
    formData.append("file", file);

    const response = await fetch(this.baseUrl + path, {
      method: "POST",
      headers: {
        ...(token && { Authorization: `Bearer ${token}` }),
      },
      body: formData,
    });

    if (!response.ok) {
      throw new Error(`Error uploading file: ${response.statusText}`);
    }

    // Parse the response appropriately
    const media_url = await response.text();
    return media_url;
  }

  private async _request(
    method: "GET" | "POST" | "PUT" | "PATCH" | "DELETE",
    path: string,
    payload?: Record<string, any>,
    page?: string,
  ) {
    if (method !== "GET") {
      console.debug(`${method} ${path} payload:`, payload);
    }

    // Get session with retry logic
    let token = "no-token-found";
    let retryCount = 0;
    const maxRetries = 3;

    while (retryCount < maxRetries) {
      const {
        data: { session },
      } = (await this.supabaseClient?.auth.getSession()) || {
        data: { session: null },
      };

      if (session?.access_token) {
        token = session.access_token;
        break;
      }

      retryCount++;
      if (retryCount < maxRetries) {
        await new Promise((resolve) => setTimeout(resolve, 100 * retryCount));
      }
    }

    let url = this.baseUrl + path;
    const payloadAsQuery = ["GET", "DELETE"].includes(method);
    if (payloadAsQuery && payload) {
      // For GET requests, use payload as query
      const queryParams = new URLSearchParams(payload);
      url += `?${queryParams.toString()}`;
    }

    const hasRequestBody = !payloadAsQuery && payload !== undefined;
    const response = await fetch(url, {
      method,
      headers: {
        ...(hasRequestBody && { "Content-Type": "application/json" }),
        ...(token && { Authorization: `Bearer ${token}` }),
      },
      body: hasRequestBody ? JSON.stringify(payload) : undefined,
    });

    if (!response.ok) {
      console.warn(`${method} ${path} returned non-OK response:`, response);

      // console.warn("baseClient is attempting to redirect by changing window location")
      // if (
      //   response.status === 403 &&
      //   response.statusText === "Not authenticated" &&
      //   typeof window !== "undefined" // Check if in browser environment
      // ) {
      //   window.location.href = "/login";
      // }

      let errorDetail;
      try {
        const errorData = await response.json();
        if (
          Array.isArray(errorData.detail) &&
          errorData.detail.length > 0 &&
          errorData.detail[0].loc
        ) {
          // This appears to be a Pydantic validation error
          const errors = errorData.detail.map(
            (err: _PydanticValidationError) => {
              const location = err.loc.join(" -> ");
              return `${location}: ${err.msg}`;
            },
          );
          errorDetail = errors.join("\n");
        } else {
          errorDetail = errorData.detail || response.statusText;
        }
      } catch (e) {
        errorDetail = response.statusText;
      }

      throw new Error(errorDetail);
    }

    // Handle responses with no content (like DELETE requests)
    if (
      response.status === 204 ||
      response.headers.get("Content-Length") === "0"
    ) {
      return null;
    }

    try {
      return await response.json();
    } catch (e) {
      if (e instanceof SyntaxError) {
        console.warn(`${method} ${path} returned invalid JSON:`, e);
        return null;
      }
      throw e;
    }
  }

  startHeartbeat() {
    this.stopHeartbeat();
    this.heartbeatInterval = window.setInterval(() => {
      if (this.webSocket?.readyState === WebSocket.OPEN) {
        this.webSocket.send(
          JSON.stringify({
            method: "heartbeat",
            data: "ping",
            success: true,
          }),
        );

        this.heartbeatTimeoutId = window.setTimeout(() => {
          console.log("Heartbeat timeout - reconnecting");
          this.webSocket?.close();
          this.connectWebSocket();
        }, this.HEARTBEAT_TIMEOUT);
      }
    }, this.HEARTBEAT_INTERVAL);
  }

  stopHeartbeat() {
    if (this.heartbeatInterval) {
      clearInterval(this.heartbeatInterval);
      this.heartbeatInterval = null;
    }
    if (this.heartbeatTimeoutId) {
      clearTimeout(this.heartbeatTimeoutId);
      this.heartbeatTimeoutId = null;
    }
  }

  handleHeartbeatResponse() {
    if (this.heartbeatTimeoutId) {
      clearTimeout(this.heartbeatTimeoutId);
      this.heartbeatTimeoutId = null;
    }
  }

  async connectWebSocket(): Promise<void> {
    this.wsConnecting ??= new Promise(async (resolve, reject) => {
      try {
        const token =
          (await this.supabaseClient?.auth.getSession())?.data.session
            ?.access_token || "";
        const wsUrlWithToken = `${this.wsUrl}?token=${token}`;
        this.webSocket = new WebSocket(wsUrlWithToken);

        this.webSocket.onopen = () => {
          console.log("WebSocket connection established");
          this.startHeartbeat(); // Start heartbeat when connection opens
          resolve();
        };

        this.webSocket.onclose = (event) => {
          console.log("WebSocket connection closed", event);
          this.stopHeartbeat(); // Stop heartbeat when connection closes
          this.webSocket = null;
          // Attempt to reconnect after a delay
          setTimeout(() => this.connectWebSocket(), 1000);
        };

        this.webSocket.onerror = (error) => {
          console.error("WebSocket error:", error);
          this.stopHeartbeat(); // Stop heartbeat on error
          reject(error);
        };

        this.webSocket.onmessage = (event) => {
          const message: WebsocketMessage = JSON.parse(event.data);

          // Handle heartbeat response
          if (message.method === "heartbeat" && message.data === "pong") {
            this.handleHeartbeatResponse();
            return;
          }

          if (message.method === "execution_event") {
            message.data = parseNodeExecutionResultTimestamps(message.data);
          }
          this.wsMessageHandlers[message.method]?.forEach((handler) =>
            handler(message.data),
          );
        };
      } catch (error) {
        console.error("Error connecting to WebSocket:", error);
        reject(error);
      }
    });
    return this.wsConnecting;
  }

  disconnectWebSocket() {
    this.stopHeartbeat(); // Stop heartbeat when disconnecting
    if (this.webSocket && this.webSocket.readyState === WebSocket.OPEN) {
      this.webSocket.close();
    }
  }

  sendWebSocketMessage<M extends keyof WebsocketMessageTypeMap>(
    method: M,
    data: WebsocketMessageTypeMap[M],
    callCount = 0,
  ) {
    if (this.webSocket && this.webSocket.readyState === WebSocket.OPEN) {
      this.webSocket.send(JSON.stringify({ method, data }));
    } else {
      this.connectWebSocket().then(() => {
        callCount == 0
          ? this.sendWebSocketMessage(method, data, callCount + 1)
          : setTimeout(
              () => {
                this.sendWebSocketMessage(method, data, callCount + 1);
              },
              2 ** (callCount - 1) * 1000,
            );
      });
    }
  }

  onWebSocketMessage<M extends keyof WebsocketMessageTypeMap>(
    method: M,
    handler: (data: WebsocketMessageTypeMap[M]) => void,
  ): () => void {
    this.wsMessageHandlers[method] ??= new Set();
    this.wsMessageHandlers[method].add(handler);

    // Return detacher
    return () => this.wsMessageHandlers[method].delete(handler);
  }

  subscribeToExecution(graphId: string) {
    this.sendWebSocketMessage("subscribe", { graph_id: graphId });
  }
}

/* *** UTILITY TYPES *** */

type GraphCreateRequestBody = {
  graph: GraphCreatable;
};

type WebsocketMessageTypeMap = {
  subscribe: { graph_id: string };
  execution_event: NodeExecutionResult;
  heartbeat: "ping" | "pong";
};

type WebsocketMessage = {
  [M in keyof WebsocketMessageTypeMap]: {
    method: M;
    data: WebsocketMessageTypeMap[M];
  };
}[keyof WebsocketMessageTypeMap];

type _PydanticValidationError = {
  type: string;
  loc: string[];
  msg: string;
  input: any;
};

/* *** HELPER FUNCTIONS *** */

function parseNodeExecutionResultTimestamps(result: any): NodeExecutionResult {
  return {
    ...result,
    add_time: new Date(result.add_time),
    queue_time: result.queue_time ? new Date(result.queue_time) : undefined,
    start_time: result.start_time ? new Date(result.start_time) : undefined,
    end_time: result.end_time ? new Date(result.end_time) : undefined,
  };
}<|MERGE_RESOLUTION|>--- conflicted
+++ resolved
@@ -31,11 +31,6 @@
   StoreSubmission,
   StoreReviewCreate,
   StoreReview,
-<<<<<<< HEAD
-  ScheduleCreatable,
-  Schedule,
-  LibraryAgentFilterEnum,
-=======
   TransactionHistory,
   User,
   UserPasswordCredentials,
@@ -45,7 +40,6 @@
   LibraryAgent,
   LibraryAgentPreset,
   AgentStatus,
->>>>>>> 7a14e5dd
 } from "./types";
 import { createBrowserClient } from "@supabase/ssr";
 import getServerSupabase from "../supabase/getServerSupabase";
@@ -405,10 +399,7 @@
       "/store/submissions/generate_image?agent_id=" + agent_id,
     );
   }
-<<<<<<< HEAD
-=======
-
->>>>>>> 7a14e5dd
+
   deleteStoreSubmission(submission_id: string): Promise<boolean> {
     return this._request("DELETE", `/store/submissions/${submission_id}`);
   }
@@ -460,40 +451,8 @@
   /////////// V2 LIBRARY API //////////////
   /////////////////////////////////////////
 
-<<<<<<< HEAD
-  async listLibraryAgents(
-    paginationToken?: string,
-  ): Promise<{ agents: GraphMeta[]; next_token: string | null }> {
-    return this._get(
-      "/library/agents",
-      paginationToken ? { pagination_token: paginationToken } : undefined,
-    );
-  }
-
-  async librarySearchAgent(
-    search?: string,
-    filter?: LibraryAgentFilterEnum,
-    token?: string,
-  ): Promise<{ agents: GraphMeta[]; next_token: string | null }> {
-    const queryParams: Record<string, any> = {};
-
-    if (search != undefined) {
-      queryParams.search_term = search;
-    }
-
-    if (filter) {
-      queryParams.sort_by = filter;
-    }
-
-    if (token) {
-      queryParams.pagination_token = token;
-    }
-
-    return this._get("/library/agents/search", queryParams);
-=======
   async listLibraryAgents(): Promise<LibraryAgentResponse> {
     return this._get("/library/agents");
->>>>>>> 7a14e5dd
   }
 
   async addAgentToLibrary(storeListingVersionId: string): Promise<void> {
