export type Category = {
  category: string;
  description: string;
};

export enum BlockCostType {
  RUN = "run",
  BYTE = "byte",
  SECOND = "second",
}

export type BlockCost = {
  cost_amount: number;
  cost_type: BlockCostType;
  cost_filter: { [key: string]: any };
};

/* Mirror of backend/data/block.py:Block */
export type Block = {
  id: string;
  name: string;
  description: string;
  categories: Category[];
  inputSchema: BlockIORootSchema;
  outputSchema: BlockIORootSchema;
  staticOutput: boolean;
  uiType: BlockUIType;
  uiKey?: string;
  costs: BlockCost[];
  hardcodedValues: { [key: string]: any } | null;
};

export type BlockIORootSchema = {
  type: "object";
  properties: { [key: string]: BlockIOSubSchema };
  required?: (keyof BlockIORootSchema["properties"])[];
  additionalProperties?: { type: string };
};

export type BlockIOSubSchema =
  | BlockIOSimpleTypeSubSchema
  | BlockIOCombinedTypeSubSchema;

<<<<<<< HEAD
export type BlockIOSubType = BlockIOSimpleTypeSubSchema["type"];

type BlockIOSimpleTypeSubSchema =
=======
export type BlockIOSimpleTypeSubSchema =
>>>>>>> a8dc3ff2
  | BlockIOObjectSubSchema
  | BlockIOCredentialsSubSchema
  | BlockIOKVSubSchema
  | BlockIOArraySubSchema
  | BlockIOStringSubSchema
  | BlockIONumberSubSchema
  | BlockIOBooleanSubSchema
  | BlockIONullSubSchema;

export type BlockIOSubSchemaMeta = {
  title?: string;
  description?: string;
  placeholder?: string;
  advanced?: boolean;
  depends_on?: string[];
  hidden?: boolean;
};

export type BlockIOObjectSubSchema = BlockIOSubSchemaMeta & {
  type: "object";
  properties: { [key: string]: BlockIOSubSchema };
  default?: { [key: keyof BlockIOObjectSubSchema["properties"]]: any };
  required?: (keyof BlockIOObjectSubSchema["properties"])[];
};

export type BlockIOKVSubSchema = BlockIOSubSchemaMeta & {
  type: "object";
  additionalProperties: { type: "string" | "number" | "integer" };
  default?: { [key: string]: string | number };
};

export type BlockIOArraySubSchema = BlockIOSubSchemaMeta & {
  type: "array";
  items?: BlockIOSimpleTypeSubSchema;
  default?: Array<string>;
};

export type BlockIOStringSubSchema = BlockIOSubSchemaMeta & {
  type: "string";
  enum?: string[];
  secret?: true;
  default?: string;
  format?: string;
};

export type BlockIONumberSubSchema = BlockIOSubSchemaMeta & {
  type: "integer" | "number";
  default?: number;
};

export type BlockIOBooleanSubSchema = BlockIOSubSchemaMeta & {
  type: "boolean";
  default?: boolean;
};

export type CredentialsType = "api_key" | "oauth2";

// --8<-- [start:BlockIOCredentialsSubSchema]
export const PROVIDER_NAMES = {
  ANTHROPIC: "anthropic",
  D_ID: "d_id",
  DISCORD: "discord",
  E2B: "e2b",
  GITHUB: "github",
  GOOGLE: "google",
  GOOGLE_MAPS: "google_maps",
  GROQ: "groq",
  IDEOGRAM: "ideogram",
  JINA: "jina",
  MEDIUM: "medium",
  NOTION: "notion",
  NVIDIA: "nvidia",
  OLLAMA: "ollama",
  OPENAI: "openai",
  OPENWEATHERMAP: "openweathermap",
  OPEN_ROUTER: "open_router",
  PINECONE: "pinecone",
  SLANT3D: "slant3d",
  REPLICATE: "replicate",
  FAL: "fal",
  REVID: "revid",
  UNREAL_SPEECH: "unreal_speech",
  EXA: "exa",
  HUBSPOT: "hubspot",
  TWITTER: "twitter",
} as const;
// --8<-- [end:BlockIOCredentialsSubSchema]

export type CredentialsProviderName =
  (typeof PROVIDER_NAMES)[keyof typeof PROVIDER_NAMES];

export type BlockIOCredentialsSubSchema = BlockIOObjectSubSchema & {
  /* Mirror of backend/data/model.py:CredentialsFieldSchemaExtra */
  credentials_provider: CredentialsProviderName[];
  credentials_scopes?: string[];
  credentials_types: Array<CredentialsType>;
  discriminator?: string;
  discriminator_mapping?: { [key: string]: CredentialsProviderName };
};

export type BlockIONullSubSchema = BlockIOSubSchemaMeta & {
  type: "null";
};

// At the time of writing, combined schemas only occur on the first nested level in a
// block schema. It is typed this way to make the use of these objects less tedious.
type BlockIOCombinedTypeSubSchema = BlockIOSubSchemaMeta &
  (
    | {
        allOf: [BlockIOSimpleTypeSubSchema];
      }
    | {
        anyOf: BlockIOSimpleTypeSubSchema[];
        default?: string | number | boolean | null;
      }
    | {
        oneOf: BlockIOSimpleTypeSubSchema[];
        default?: string | number | boolean | null;
      }
  );

/* Mirror of backend/data/graph.py:Node */
export type Node = {
  id: string;
  block_id: string;
  input_default: { [key: string]: any };
  input_nodes: Array<{ name: string; node_id: string }>;
  output_nodes: Array<{ name: string; node_id: string }>;
  metadata: {
    position: { x: number; y: number };
    [key: string]: any;
  };
  webhook?: Webhook;
};

/* Mirror of backend/data/graph.py:Link */
export type Link = {
  id: string;
  source_id: string;
  sink_id: string;
  source_name: string;
  sink_name: string;
  is_static: boolean;
};

export type LinkCreatable = Omit<Link, "id" | "is_static"> & {
  id?: string;
};

/* Mirror of backend/data/graph.py:GraphExecution */
export type GraphExecution = {
  execution_id: string;
  started_at: number;
  ended_at: number;
  duration: number;
  total_run_time: number;
<<<<<<< HEAD
  status: "QUEUED" | "RUNNING" | "COMPLETED" | "FAILED";
=======
  status: "QUEUED" | "RUNNING" | "COMPLETED" | "TERMINATED" | "FAILED";
>>>>>>> a8dc3ff2
  graph_id: string;
  graph_version: number;
};

export type GraphMeta = {
  id: string;
  version: number;
  is_active: boolean;
  name: string;
  description: string;
  input_schema: BlockIOObjectSubSchema;
  output_schema: BlockIOObjectSubSchema;
};

/* Mirror of backend/data/graph.py:Graph */
export type Graph = GraphMeta & {
  nodes: Array<Node>;
  links: Array<Link>;
};

export type GraphUpdateable = Omit<
  Graph,
  "version" | "is_active" | "links" | "input_schema" | "output_schema"
> & {
  version?: number;
  is_active?: boolean;
  links: Array<LinkCreatable>;
  input_schema?: BlockIOObjectSubSchema;
  output_schema?: BlockIOObjectSubSchema;
};

export type GraphCreatable = Omit<GraphUpdateable, "id"> & { id?: string };

/* Derived from backend/executor/manager.py:ExecutionManager.add_execution */
export type GraphExecuteResponse = {
  /** ID of the initiated run */
  id: string;
  /** List of node executions */
  executions: Array<{ id: string; node_id: string }>;
};

/* Mirror of backend/data/execution.py:ExecutionResult */
export type NodeExecutionResult = {
  graph_id: string;
  graph_version: number;
  graph_exec_id: string;
  node_exec_id: string;
  node_id: string;
  block_id: string;
  status:
    | "INCOMPLETE"
    | "QUEUED"
    | "RUNNING"
    | "COMPLETED"
    | "TERMINATED"
    | "FAILED";
  input_data: { [key: string]: any };
  output_data: { [key: string]: Array<any> };
  add_time: Date;
  queue_time?: Date;
  start_time?: Date;
  end_time?: Date;
};

/* Mirror of backend/server/integrations/router.py:CredentialsMetaResponse */
export type CredentialsMetaResponse = {
  id: string;
  provider: CredentialsProviderName;
  type: CredentialsType;
  title?: string;
  scopes?: Array<string>;
  username?: string;
};

/* Mirror of backend/server/integrations/router.py:CredentialsDeletionResponse */
export type CredentialsDeleteResponse = {
  deleted: true;
  revoked: boolean | null;
};

/* Mirror of backend/server/integrations/router.py:CredentialsDeletionNeedsConfirmationResponse */
export type CredentialsDeleteNeedConfirmationResponse = {
  deleted: false;
  need_confirmation: true;
  message: string;
};

/* Mirror of backend/data/model.py:CredentialsMetaInput */
export type CredentialsMetaInput = {
  id: string;
  type: CredentialsType;
  title?: string;
  provider: string;
};

/* Mirror of backend/backend/data/model.py:_BaseCredentials */
type BaseCredentials = {
  id: string;
  type: CredentialsType;
  title?: string;
  provider: CredentialsProviderName;
};

/* Mirror of backend/backend/data/model.py:OAuth2Credentials */
export type OAuth2Credentials = BaseCredentials & {
  type: "oauth2";
  scopes: string[];
  username?: string;
  access_token: string;
  access_token_expires_at?: number;
  refresh_token?: string;
  refresh_token_expires_at?: number;
  metadata: Record<string, any>;
};

/* Mirror of backend/backend/data/model.py:APIKeyCredentials */
export type APIKeyCredentials = BaseCredentials & {
  type: "api_key";
  title: string;
  api_key: string;
  expires_at?: number;
};

/* Mirror of backend/data/integrations.py:Webhook */
type Webhook = {
  id: string;
  url: string;
  provider: CredentialsProviderName;
  credentials_id: string;
  webhook_type: string;
  resource?: string;
  events: string[];
  secret: string;
  config: Record<string, any>;
  provider_webhook_id?: string;
};

export type User = {
  id: string;
  email: string;
};

export enum BlockUIType {
  STANDARD = "Standard",
  INPUT = "Input",
  OUTPUT = "Output",
  NOTE = "Note",
  WEBHOOK = "Webhook",
  WEBHOOK_MANUAL = "Webhook (manual)",
  AGENT = "Agent",
}

export enum SpecialBlockID {
  AGENT = "e189baac-8c20-45a1-94a7-55177ea42565",
  INPUT = "c0a8e994-ebf1-4a9c-a4d8-89d09c86741b",
  OUTPUT = "363ae599-353e-4804-937e-b2ee3cef3da4",
}

export type AnalyticsMetrics = {
  metric_name: string;
  metric_value: number;
  data_string: string;
};

export type AnalyticsDetails = {
  type: string;
  data: { [key: string]: any };
  index: string;
};

export type Pagination = {
  total_items: number;
  total_pages: number;
  current_page: number;
  page_size: number;
};

export type StoreAgent = {
  slug: string;
  agent_name: string;
  agent_image: string;
  creator: string;
  creator_avatar: string;
  sub_heading: string;
  description: string;
  runs: number;
  rating: number;
};

export type StoreAgentsResponse = {
  agents: StoreAgent[];
  pagination: Pagination;
};

export type StoreAgentDetails = {
  store_listing_version_id: string;
  slug: string;
  updated_at: string;
  agent_name: string;
  agent_video: string;
  agent_image: string[];
  creator: string;
  creator_avatar: string;
  sub_heading: string;
  description: string;
  categories: string[];
  runs: number;
  rating: number;
  versions: string[];
};

export type Creator = {
  name: string;
  username: string;
  description: string;
  avatar_url: string;
  num_agents: number;
  agent_rating: number;
  agent_runs: number;
};

export type CreatorsResponse = {
  creators: Creator[];
  pagination: Pagination;
};

export type CreatorDetails = {
  name: string;
  username: string;
  description: string;
  links: string[];
  avatar_url: string;
  agent_rating: number;
  agent_runs: number;
  top_categories: string[];
};

export type StoreSubmission = {
  agent_id: string;
  agent_version: number;
  name: string;
  sub_heading: string;
  description: string;
  image_urls: string[];
  date_submitted: string;
  status: string;
  runs: number;
  rating: number;
};

export type StoreSubmissionsResponse = {
  submissions: StoreSubmission[];
  pagination: Pagination;
};

export type StoreSubmissionRequest = {
  agent_id: string;
  agent_version: number;
  slug: string;
  name: string;
  sub_heading: string;
  video_url?: string;
  image_urls: string[];
  description: string;
  categories: string[];
};

export type ProfileDetails = {
  name: string;
  username: string;
  description: string;
  links: string[];
  avatar_url: string;
};

export type Schedule = {
  id: string;
  name: string;
  cron: string;
  user_id: string;
  graph_id: string;
  graph_version: number;
  input_data: { [key: string]: any };
  next_run_time: string;
};

export type ScheduleCreatable = {
  cron: string;
  graph_id: string;
  input_data: { [key: string]: any };
};

export type MyAgent = {
  agent_id: string;
  agent_version: number;
  agent_name: string;
  last_edited: string;
  description: string;
};

export type MyAgentsResponse = {
  agents: MyAgent[];
  pagination: Pagination;
};

export type StoreReview = {
  score: number;
  comments?: string;
};

export type StoreReviewCreate = {
  store_listing_version_id: string;
  score: number;
  comments?: string;
};

// API Key Types

export enum APIKeyPermission {
  EXECUTE_GRAPH = "EXECUTE_GRAPH",
  READ_GRAPH = "READ_GRAPH",
  EXECUTE_BLOCK = "EXECUTE_BLOCK",
  READ_BLOCK = "READ_BLOCK",
}

export enum APIKeyStatus {
  ACTIVE = "ACTIVE",
  REVOKED = "REVOKED",
  SUSPENDED = "SUSPENDED",
}

export interface APIKey {
  id: string;
  name: string;
  prefix: string;
  postfix: string;
  status: APIKeyStatus;
  permissions: APIKeyPermission[];
  created_at: string;
  last_used_at?: string;
  revoked_at?: string;
  description?: string;
}

export interface CreateAPIKeyResponse {
  api_key: APIKey;
  plain_text_key: string;
}<|MERGE_RESOLUTION|>--- conflicted
+++ resolved
@@ -41,13 +41,9 @@
   | BlockIOSimpleTypeSubSchema
   | BlockIOCombinedTypeSubSchema;
 
-<<<<<<< HEAD
 export type BlockIOSubType = BlockIOSimpleTypeSubSchema["type"];
 
-type BlockIOSimpleTypeSubSchema =
-=======
 export type BlockIOSimpleTypeSubSchema =
->>>>>>> a8dc3ff2
   | BlockIOObjectSubSchema
   | BlockIOCredentialsSubSchema
   | BlockIOKVSubSchema
@@ -204,11 +200,7 @@
   ended_at: number;
   duration: number;
   total_run_time: number;
-<<<<<<< HEAD
-  status: "QUEUED" | "RUNNING" | "COMPLETED" | "FAILED";
-=======
   status: "QUEUED" | "RUNNING" | "COMPLETED" | "TERMINATED" | "FAILED";
->>>>>>> a8dc3ff2
   graph_id: string;
   graph_version: number;
 };
