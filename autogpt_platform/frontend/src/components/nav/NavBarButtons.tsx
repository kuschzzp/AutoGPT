--- conflicted
+++ resolved
@@ -53,8 +53,6 @@
           </Link>
         );
       })}
-<<<<<<< HEAD
-=======
       {isCloud ? (
         <Link
           href="/marketplace"
@@ -80,7 +78,6 @@
           <LuShoppingCart /> Marketplace
         </MarketPopup>
       )}
->>>>>>> d4edb937
     </>
   );
 }